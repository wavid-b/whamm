use crate::parser::whamm_parser::*;
use crate::parser::types::{Whamm, WhammVisitor};

use glob::{glob, glob_with};

use log::{info, error, warn};
use crate::common::error::ErrorGen;
use crate::parser::print_visitor::AsStrVisitor;

// =================
// = Setup Logging =
// =================

pub fn setup_logger() {
    let _ = env_logger::builder().is_test(true).try_init();
}

const VALID_SCRIPTS: &'static [&'static str] = &[
    // Variations of PROBE_SPEC
    "BEGIN { }",
    "END { }",
    "wasm:bytecode:call:alt { }",
    "wasm:bytecode:call:before { }",
    "wasm:bytecode:call:after { }",

    // Regexes
    "wasm:byt*:call:before { }",
    "wasm::call:after { }",
    ":::alt { }",
    "wasm::: { }",
    ":bytecode:: { }",
    "::call: { }",
    ":::before { }",
    ":bytecode:call:alt { }",
    "wasm::call:alt { }",
    "wasm:bytecode::alt { }",

    // Predicates
    "wasm:bytecode:br:before / i / { }",
    r#"wasm:bytecode:br:before / "i" <= 1 / { }"#,  // TODO make invalid in type checking
    "wasm:bytecode:br:before / i54 < r77 / { }",
    "wasm:bytecode:br:before / i54 < r77 / { }",
    "wasm:bytecode:br:before / i != 7 / { }",
    r#"wasm:bytecode:br:before / (i == "1") && (b == "2") / { }"#,
    r#"wasm:bytecode:br:before / i == "1" && b == "2" / { }"#,
    "wasm:bytecode:br:before / i == (1 + 3) / { count = 0; }",
    "wasm:bytecode:br:before / !(a && b) / { count = 0; }",
    "wasm:bytecode:br:before / !a / { count = 0; }",

    // Function calls
    r#"
wasm::call:alt / strcmp((arg2, arg3), "record") / {
    new_target_fn_name = "redirect_to_fault_injector";
}
    "#,
    r#"
wasm::call:alt /
    target_fn_type == "import" &&
    target_imp_module == "ic0" &&
    target_imp_name == "call_new" &&
    strcmp((arg0, arg1), "bookings") &&
    strcmp((arg2, arg3), "record")
/ {
    new_target_fn_name = "redirect_to_fault_injector";
}
    "#,

<<<<<<< HEAD
    // Assignments
=======
    // Statements (either assignment or function call)
>>>>>>> eb8aec5b
    r#"
    wasm:bytecode:br:before {
        i = 0;
    }
    "#,
    r#"
    wasm:bytecode:br:before {
        call_new();
    }
    "#,

    // Comments
    r#"
/* comment */
wasm:bytecode:br:before { }
    "#,
    "wasm:bytecode:br:before { } // this is a comment",
    r#"
/* comment */
wasm:bytecode:br:before { } // this is a comment
    "#,
    r#"
wasm:bytecode:br:before {
    i = 0; // this is a comment
}
    "#,
];

const INVALID_SCRIPTS: &'static [&'static str] = &[
    // Variations of PROBE_SPEC
    "wasm:bytecode:call:alt: { }",
    "wasm:bytecode:call:alt",
    "wasm:bytecode:call:dne",

    // Empty predicate
    "wasm:bytecode:call:alt  // { }",
    "wasm:bytecode:call:alt / 5i < r77 / { }",
    //            "wasm:bytecode:call:alt / i < 1 < 2 / { }", // TODO -- make invalid on semantic pass
    //            "wasm:bytecode:call:alt / (1 + 3) / { i }", // TODO -- make invalid on type check
    r#"wasm:bytecode:call:alt  / i == """" / { }"#,

    // bad statement
    "wasm:bytecode:call:alt / i == 1 / { i; }",
];

const SPECIAL: &'static [&'static str] = &[
    "BEGIN { }",
    "END { }",
    "wasm:::alt { }",
    "wasm:::alt { }"
];

// ====================
// = Helper Functions =
// ====================

const TEST_RSC_DIR: &str = "tests/scripts/";
const PATTERN: &str = "*.mm";
const TODO: &str = "*.TODO";

pub fn get_test_scripts(subdir: &str) -> Vec<String> {
    let mut scripts = vec![];
    let options = glob::MatchOptions {
        case_sensitive: false,
        require_literal_separator: false,
        require_literal_leading_dot: false,
    };

    for path in glob(&*(TEST_RSC_DIR.to_owned() + subdir + "/" + &*PATTERN.to_owned()))
        .expect("Failed to read glob pattern") {
        let unparsed_file = std::fs::read_to_string(path.as_ref().unwrap()).expect(&*format!("Unable to read file at {:?}", &path));
        scripts.push(unparsed_file);
    }

    for path in glob_with(&*(TEST_RSC_DIR.to_owned() + subdir + "/" + &*TODO.to_owned()), options).expect("Failed to read glob pattern") {
        warn!("File marked with TODO: {}", path.as_ref().unwrap().display());
    }

    scripts
}

pub fn get_ast(script: &str, err: &mut ErrorGen) -> Option<Whamm> {
    info!("Getting the AST");
    parse_script(&script.to_string(), err)
}

fn is_valid_script(script: &str, err: &mut ErrorGen) -> bool {
    get_ast(script, err).is_some()
}

pub fn run_test_on_valid_list(scripts: Vec<String>, err: &mut ErrorGen) {
    for script in scripts {
        info!("Parsing: {}", script);

        let res = is_valid_script(&script, err);
        if !res || err.has_errors {
            error!("script = '{}' is not recognized as valid, but it should be", script)
        }
        if err.has_errors {
            err.report();
        }
        assert!(!&err.has_errors);
        assert!(res);
    }
}

// =============
// = The Tests =
// =============

#[test]
pub fn test_parse_valid_scripts() {
    setup_logger();
    let mut err = ErrorGen::new("".to_string(), "".to_string(), 0);
    run_test_on_valid_list(VALID_SCRIPTS.iter().map(|s| s.to_string()).collect(), &mut err);
}

#[test]
pub fn test_parse_invalid_scripts() {
    setup_logger();
    let mut err = ErrorGen::new("".to_string(), "".to_string(), 0);
    for script in INVALID_SCRIPTS {
        info!("Parsing: {}", script);
        let res = is_valid_script(script, &mut err);
        if res || !err.has_errors {
            error!("string = '{}' is recognized as valid, but it should not", script)
        }
        assert!(err.has_errors);
        assert!(!&res);
    }
}

#[test]
pub fn test_ast_special_cases() {
    setup_logger();
    let mut err = ErrorGen::new("".to_string(), "".to_string(), 0);
    run_test_on_valid_list(SPECIAL.iter().map(|s| s.to_string()).collect(), &mut err);
}

fn print_ast(ast: &Whamm ) {
    let mut visitor = AsStrVisitor {
        indent: 0
    };
    println!("{}", visitor.visit_whamm(&ast));
}

#[test]
pub fn test_whamm_with_asserts() {
    setup_logger();
    let script = r#"
wasm::call:alt /
    target_fn_type == "import" &&
    target_imp_module == "ic0" &&
    target_imp_name == "call_new" &&
    strcmp((arg0, arg1), "bookings") &&
    strcmp((arg2, arg3), "record")
/ {
    new_target_fn_name = "redirect_to_fault_injector";
}
    "#;
    let mut err = ErrorGen::new("".to_string(), "".to_string(), 0);

    match get_ast(script, &mut err) {
        Some(ast) => {
            // script
            assert_eq!(1, ast.scripts.len()); // a single script
            let script = ast.scripts.get(0).unwrap();

            // provider
            assert_eq!(1, script.providers.len());
            let provider = script.providers.get("wasm").unwrap();
            assert_eq!("wasm", provider.name);
            assert_eq!(0, provider.globals.len());
            assert_eq!(0, provider.fns.len());

            assert_eq!(1, provider.packages.len());
            let package = provider.packages.get("bytecode").unwrap();
            assert_eq!("bytecode", package.name);
            assert_eq!(0, package.globals.len());
            assert_eq!(0, package.fns.len());

            assert_eq!(1, package.events.len());
            let event = package.events.get("call").unwrap();
            assert_eq!("call", event.name);
            assert_eq!(4, event.globals.len());
            assert_eq!(0, event.fns.len());

            assert_eq!(1, event.probe_map.len());
            assert_eq!(1, event.probe_map.get("alt").unwrap().len());

            let probe = event.probe_map.get("alt").unwrap().get(0).unwrap();
            assert_eq!(0, probe.globals.len());
            assert_eq!(0, probe.fns.len());
            assert_eq!("alt", probe.mode);

            // probe predicate
            assert!(probe.predicate.is_some());

            // probe body
            assert!(&probe.body.is_some());
            assert_eq!(1, probe.body.as_ref().unwrap().len());

            print_ast(&ast);

            if err.has_errors {
                err.report()
            }
            assert!(!err.has_errors);
        },
        None => {
            error!("Could not get ast from script: {}", script);
            err.report();
            assert!(false);
        }
    };
}

#[test]
pub fn test_implicit_probe_defs_dumper() {
    setup_logger();
    let mut err = ErrorGen::new("".to_string(), "".to_string(), 0);
    let script = r#"wasm:::alt / (i == "1") && (b == "2") / { i = 0; }"#;

    match get_ast(script, &mut err) {
        Some(ast) => {
            print_ast(&ast);
        },
        None => {
            error!("Could not get ast from script: {}", script);
            if err.has_errors {
                err.report();
            }
            assert!(!err.has_errors);
        }
    };
}

// ===================
// = Full File Tests =
// ===================

#[test]
pub fn fault_injection() {
    setup_logger();
    let scripts = get_test_scripts("fault_injection");
    if scripts.len() == 0 {
        warn!("No test scripts found for `fault_injection` test.");
    }
    let mut err = ErrorGen::new("".to_string(), "".to_string(), 0);
    run_test_on_valid_list(scripts, &mut err);
}

#[test]
pub fn wizard_monitors() {
    setup_logger();
    let scripts = get_test_scripts("wizard_monitors");
    if scripts.len() == 0 {
        warn!("No test scripts found for `wizard_monitors` test.");
    }
    let mut err = ErrorGen::new("".to_string(), "".to_string(), 0);
    run_test_on_valid_list(scripts, &mut err);
}

#[test]
pub fn replay() {
    setup_logger();
    let scripts = get_test_scripts("replay");
    if scripts.len() == 0 {
        warn!("No test scripts found for `replay` test.");
    }
    let mut err = ErrorGen::new("".to_string(), "".to_string(), 0);
    run_test_on_valid_list(scripts, &mut err);
}<|MERGE_RESOLUTION|>--- conflicted
+++ resolved
@@ -64,12 +64,8 @@
     new_target_fn_name = "redirect_to_fault_injector";
 }
     "#,
-
-<<<<<<< HEAD
-    // Assignments
-=======
+  
     // Statements (either assignment or function call)
->>>>>>> eb8aec5b
     r#"
     wasm:bytecode:br:before {
         i = 0;
